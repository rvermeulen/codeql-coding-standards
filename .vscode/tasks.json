--- conflicted
+++ resolved
@@ -208,12 +208,9 @@
                 "Declarations2",
                 "Declarations3",
                 "Declarations4",
-<<<<<<< HEAD
-                "Declarations7",
-=======
                 "Declarations5",
                 "Declarations6",
->>>>>>> e5fdac4e
+                "Declarations7",
                 "Exceptions1",
                 "Exceptions2",
                 "Expressions",
