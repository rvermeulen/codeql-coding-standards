int test_addition_no_bounds_check(int x, int y) {
  return x + y; // NON_COMPLIANT - no bounds checking
}

unsigned int test_addition_bounds_check(unsigned int x, unsigned int y) {
  if (x < 100 && y < 100) {
    return x + y; // COMPLIANT - valid bounds check
  }
  return 0;
}

unsigned int test_addition_valid_overflow_check(unsigned int x,
                                                unsigned int y) {
  if (x + y > x) {
    return x + y; // COMPLIANT - valid bounds check
  }
  return 0;
}

int test_addition_invalid_overflow_check(int x, int y) {
  if (x + y < x) {
    return x + y; // NON_COMPLIANT - bounds check isn't valid!
  }
  return 0;
}

short test_addition_invalid_overflow_check(short x, short y) {
  if (x + y < x) {
    // This case is not covered by the current queries, because it only
    // overflows when the expression is converted back to a short to be
    // returned. M5-0-6 would report the implicit cast of the result back to the
    // return value instead
    return x + y; // NON_COMPLIANT[FALSE_NEGATIVE]
  }
  return 0;
}

void test_addition_loop_bound(unsigned short base, unsigned int n) {
  if (n < 1000) {
    for (unsigned int i = 0; i < n; i++) { // COMPLIANT
      base + i;                            // COMPLIANT - `i` is bounded
    }
  }
}

void test_addition_invalid_loop_bound(unsigned short base, unsigned int j,
                                      unsigned int n) {
  if (n < 1000) {
    for (unsigned int i = 0; i < n; i++) { // COMPLIANT
      base + j; // NON_COMPLIANT - guards are not related
    }
  }
}

void test_loop_bound(unsigned int n) {
  for (unsigned int i = 0; i < n; i++) { // COMPLIANT
  }
}

void test_loop_bound_bad(unsigned int n) {
  for (unsigned short i = 0; i < n;
       i++) { // NON_COMPLIANT - crement will overflow before loop bound is
              // reached
  }
}

<<<<<<< HEAD
void test_assign_div(int i) { // COMPLIANT
  i /= 2;
=======
void test_pointer() {
  int *p = nullptr;
  p++; // COMPLIANT - not covered by this rule
  p--; // COMPLIANT - not covered by this rule
>>>>>>> 5ff2a107
}<|MERGE_RESOLUTION|>--- conflicted
+++ resolved
@@ -64,13 +64,12 @@
   }
 }
 
-<<<<<<< HEAD
 void test_assign_div(int i) { // COMPLIANT
   i /= 2;
-=======
+}
+
 void test_pointer() {
   int *p = nullptr;
   p++; // COMPLIANT - not covered by this rule
   p--; // COMPLIANT - not covered by this rule
->>>>>>> 5ff2a107
 }