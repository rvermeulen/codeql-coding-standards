--- conflicted
+++ resolved
@@ -2,8 +2,4 @@
 version: 2.15.0-dev
 license: MIT
 dependencies:
-<<<<<<< HEAD
-  codeql/cpp-all: 0.4.0
-=======
-  codeql/cpp-all: 0.3.5
->>>>>>> 3b172070
+  codeql/cpp-all: 0.4.0