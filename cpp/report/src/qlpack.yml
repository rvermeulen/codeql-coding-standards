--- conflicted
+++ resolved
@@ -1,11 +1,5 @@
 name: codeql/report-cpp-coding-standards
-<<<<<<< HEAD
 version: 2.19.0-dev
 license: MIT
 dependencies:
-  codeql/cpp-all: 0.3.5
-=======
-version: 2.12.0-dev
-dependencies:
-  codeql/cpp-all: 0.4.0
->>>>>>> cb9a05fb
+  codeql/cpp-all: 0.4.0