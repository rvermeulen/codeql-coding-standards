name: codeql/misra-cpp-coding-standards
<<<<<<< HEAD
version: 2.28.0-dev
description: MISRA C++ 2023
=======
version: 2.30.0-dev
description: MISRA C++ 2008
>>>>>>> 90abc2d7
suites: codeql-suites
license: MIT
dependencies:
  codeql/common-cpp-coding-standards: '*'
  codeql/cpp-all: 0.9.3<|MERGE_RESOLUTION|>--- conflicted
+++ resolved
@@ -1,11 +1,6 @@
 name: codeql/misra-cpp-coding-standards
-<<<<<<< HEAD
-version: 2.28.0-dev
+version: 2.30.0-dev
 description: MISRA C++ 2023
-=======
-version: 2.30.0-dev
-description: MISRA C++ 2008
->>>>>>> 90abc2d7
 suites: codeql-suites
 license: MIT
 dependencies:
