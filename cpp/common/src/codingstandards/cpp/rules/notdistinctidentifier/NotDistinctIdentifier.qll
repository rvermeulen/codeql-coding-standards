--- conflicted
+++ resolved
@@ -15,12 +15,9 @@
   ExternalIdentifiers d, string message, ExternalIdentifiers d2, string nameplaceholder
 ) {
   not isExcluded(d, getQuery()) and
-<<<<<<< HEAD
+  not isExcluded(d2, getQuery()) and
   d.getName().length() >= 31 and
   d2.getName().length() >= 31 and
-=======
-  not isExcluded(d2, getQuery()) and
->>>>>>> be885f4c
   not d = d2 and
   d.getLocation().getStartLine() >= d2.getLocation().getStartLine() and
   d.getSignificantName() = d2.getSignificantName() and
