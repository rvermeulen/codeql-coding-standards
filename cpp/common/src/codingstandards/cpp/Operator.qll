import cpp
import Expr

/**
 * any assignment operator that also reads from the access
 */
class AnyAssignOperation extends Expr {
  AnyAssignOperation() {
    this instanceof AssignOperation
    or
    // operator op, where op is +=, -=, *=, /=, %=, ^=, &=, |=, >>=, <<=
    exists(string op |
      "operator" + op = this.(FunctionCall).getTarget().getName() and
      op in ["+=", "-=", "*=", "/=", "%=", "^=", "&=", "|=", ">>=", "<<="]
    )
  }
}

/** A copy assignment operator. */
class CopyOperator extends MemberFunction {
  CopyOperator() {
    exists(Type classType, Parameter p |
      this.getDeclaringType().getUnderlyingType() = classType and p = this.getAParameter()
    |
      this.getNumberOfParameters() = 1 and
      this.hasName("operator=") and
      (
        p.getUnspecifiedType().getUnderlyingType() = classType or
        p.getUnspecifiedType()
            .(LValueReferenceType)
            .getBaseType()
            .getUnspecifiedType()
            .getUnderlyingType() = classType
      ) and
      this.getType().(ReferenceType).getBaseType().getUnderlyingType() = classType
    )
  }
}

/** A user implemented copy assignment operator. */
class UserCopyOperator extends CopyOperator {
  UserCopyOperator() {
    exists(this.getFile().getRelativePath()) and
    hasDefinition() and
    not isDeleted() and
    not isDefaulted() and
    not isCompilerGenerated() and
    exists(getBlock()) and
    not getBlock().getLocation().hasLocationInfo("", 0, 0, 0, 0)
  }
}

/** A move assignment operator. */
class MoveOperator extends MemberFunction {
  MoveOperator() {
    exists(Type classType, Parameter p |
      this.getDeclaringType().getUnderlyingType() = classType and p = this.getAParameter()
    |
      this.getNumberOfParameters() = 1 and
      this.hasName("operator=") and
      p.getUnspecifiedType()
          .(RValueReferenceType)
          .getBaseType()
          .getUnspecifiedType()
          .getUnderlyingType() = classType and
      this.getType().(ReferenceType).getBaseType().getUnderlyingType() = classType
    )
  }
}

/** A user implemented move assignment operator. */
class UserMoveOperator extends MoveOperator {
  UserMoveOperator() {
    exists(this.getFile().getRelativePath()) and
    hasDefinition() and
    not isDeleted() and
    not isDefaulted() and
    not isCompilerGenerated() and
    exists(getBlock()) and
    not getBlock().getLocation().hasLocationInfo("", 0, 0, 0, 0)
  }
}

/** An assignment to a field in the copy assignment operator where the assignment is a direct copy of the same field from the provided class instance. */
class CopyOperatorFieldCopyAssign extends AnyAssignExpr {
  CopyOperatorFieldCopyAssign() { exists(CopyOperator op | this = getAMemberCopyAssignment(op)) }
}

/** An assignment to a field in the move assignment operator where the assignment is a direct copy or move of the same field from the provided class instance. */
class MoveOperatorFieldCopyAssign extends AnyAssignExpr {
  MoveOperatorFieldCopyAssign() { exists(MoveOperator op | this = getAMemberMoveAssignment(op)) }
}

/** Re-initialize field of a class instance passed to a move assignment operator. */
class MoveOperatorFieldReset extends AnyAssignExpr {
  MoveOperatorFieldReset() {
    exists(MoveOperator op, Parameter other |
      op.getAParameter() = other and
      other.getUnspecifiedType().(RValueReferenceType).getBaseType().getUnspecifiedType() =
        op.getDeclaringType() and
      this.getEnclosingFunction() = op and
      other = this.getLValue().(ReferenceFieldAccess).getQualifier().(VariableAccess).getTarget()
    )
  }

  VariableAccess getLAccess() { result = this.getLValue() }
}

/** A user-defined assignment operator */
class UserAssignmentOperator extends AssignmentOperator {
  UserAssignmentOperator() {
    hasDefinition() and
    not isDeleted() and
    not isDefaulted() and
    not isCompilerGenerated() and
    exists(getBlock()) and
    not getBlock().getLocation().hasLocationInfo("", 0, 0, 0, 0)
  }
}

/** An assignment operator of any sort */
class AssignmentOperator extends MemberFunction {
  AssignmentOperator() {
    // operator op, where op is =, +=, -=, *=, /=, %=, ^=, &=, |=, >>=, <<=
    exists(string op |
      "operator" + op = this.getName() and
      op in ["=", "+=", "-=", "*=", "/=", "%=", "^=", "&=", "|=", ">>=", "<<="]
    )
  }
}

class UserComparisonOperator extends Function {
  UserComparisonOperator() {
    exists(string op |
      "operator" + op = this.getName() and
      op in ["==", "!=", "<", ">", "<=", ">="]
    ) and
    (
      hasDefinition() and
      not isDeleted() and
      not isDefaulted() and
      not isCompilerGenerated() and
      exists(getBlock()) and
      not getBlock().getLocation().hasLocationInfo("", 0, 0, 0, 0)
    )
  }
}

class UserArithmeticOperator extends Function {
  UserArithmeticOperator() {
    exists(string op |
      "operator" + op = this.getName() and
      op in ["+", "-", "/", "*", "%"]
    ) and
    (
      hasDefinition() and
      not isDeleted() and
      not isDefaulted() and
      not isCompilerGenerated() and
      exists(getBlock()) and
      not getBlock().getLocation().hasLocationInfo("", 0, 0, 0, 0)
    )
  }
}

class UserBitwiseOperator extends Function {
  UserBitwiseOperator() {
    exists(string op |
      "operator" + op = this.getName() and
      op in ["&", "|", "^", "~", "%", "<<", ">>"]
    ) and
    not this.isCompilerGenerated() and
    not this.getType().(ReferenceType).getBaseType().hasName("ostream") and
    not this.getType().(ReferenceType).getBaseType().hasName("istream")
  }
}

class FunctionCallOperator extends Function {
  FunctionCallOperator() { this.hasName("operator()") }
}

class UserCopyOrUserMoveOperator extends Operator {
  UserCopyOrUserMoveOperator() {
    (
      this instanceof UserCopyOperator
      or
      this instanceof UserMoveOperator
    ) and
    (
      hasDefinition() and
      not isDeleted() and
      not isDefaulted() and
      not isCompilerGenerated() and
      exists(getBlock()) and
      not getBlock().getLocation().hasLocationInfo("", 0, 0, 0, 0)
    )
  }
}

class StarOperator extends Operator {
  StarOperator() {
    hasName("operator*") and
    getNumberOfParameters() = 0
  }
}

class IncrementOperator extends Operator {
  IncrementOperator() {
    hasName("operator++") and
    getNumberOfParameters() = 0
  }
}

class StructureDerefOperator extends Operator {
  StructureDerefOperator() {
    hasName("operator->") and
    getNumberOfParameters() = 0
  }
}

class SubscriptOperator extends Operator {
  SubscriptOperator() {
    hasName("operator[]") and
    getNumberOfParameters() = 1
  }
}

/** A user defined operator for `++` and `--`. */
class UserCrementOperator extends Operator {
  UserCrementOperator() {
    exists(string op | op in ["++", "--"] | "operator" + op = this.getName())
  }
}

/** A user defined negation operator. */
class UserNegationOperator extends Operator {
  UserNegationOperator() { hasName("operator!") }
}

/** A user defined operator for `==` and `!=`. */
class UserEqualityOperator extends Operator {
  boolean polarity;

  UserEqualityOperator() {
    "operator==" = this.getName() and polarity = true
    or
    "operator!=" = this.getName() and polarity = false
  }

  /** Gets the polarity of the operator, which is true in the case of `==` and false in the case of `!=`. */
  boolean getPolarity() { result = polarity }
}

class UserOverloadedOperator extends Function {
  UserOverloadedOperator() {
    exists(string op |
      "operator" + op = this.getName() and
      op in [
          "+", "-", "*", "/", "%", "^", "&", "|", "~", "!", "=", "<", ">", "+=", "-=", "*=", "/=",
          "%=", "^=", "&=", "|=", "<<", ">>", ">>=", "<<=", "==", "!=", "<=", ">=", "<=>", "&&",
          "||", "++", "--", "->*", "->", "()", "[]"
        ]
    ) and
    not this.isCompilerGenerated()
  }
}

<<<<<<< HEAD
/** A user defined operator address of operator (`&`). */
class UnaryAddressOfOperator extends Operator {
  UnaryAddressOfOperator() {
    hasName("operator&") and
    (
      // If this is a member function, it needs to have zero arguments to be the unary addressof
      // operator
      if this instanceof MemberFunction
      then getNumberOfParameters() = 0
      else
        // Otherwise it needs one argument to be unary
        getNumberOfParameters() = 1
    )
  }
=======
private newtype TOperatorUse =
  TBuiltinOperatorUse(Operation op) or
  TOverloadedOperatorUse(FunctionCall call, Operator op) { op.getACallToThisFunction() = call }

/**
 * A class to reason about builtin operator and overloaded operator use.
 */
class OperatorUse extends TOperatorUse {
  string toString() {
    exists(Operation op | result = op.toString() and this = TBuiltinOperatorUse(op))
    or
    exists(Operator op | result = op.toString() and this = TOverloadedOperatorUse(_, op))
  }

  predicate isOverloaded() { this = TOverloadedOperatorUse(_, _) }

  Operation asBuiltin() { this = TBuiltinOperatorUse(result) }

  Operator asOverloaded(FunctionCall call) { this = TOverloadedOperatorUse(call, result) }

  Type getType() {
    result = this.asBuiltin().getType()
    or
    result = this.asOverloaded(_).getType()
  }

  Parameter getParameter(int index) { result = this.asOverloaded(_).getParameter(index) }

  Parameter getAParameter() { result = this.asOverloaded(_).getParameter(_) }

  Expr getAnOperand() {
    result = this.asBuiltin().getAnOperand()
    or
    exists(FunctionCall call, Operator op | op = this.asOverloaded(call) |
      result = call.getAnArgument()
    )
  }

  Location getLocation() {
    result = this.asBuiltin().getLocation()
    or
    exists(FunctionCall call, Operator op | op = this.asOverloaded(call) |
      result = call.getLocation()
    )
  }

  string getOperator() {
    result = this.asBuiltin().getOperator()
    or
    result = this.asOverloaded(_).getName().regexpCapture("^operator(.*)$", 1)
  }
}

class UnaryOperatorUse extends OperatorUse {
  UnaryOperatorUse() {
    this.asBuiltin() instanceof UnaryOperation
    or
    this.asOverloaded(_).getNumberOfParameters() = 0
  }
>>>>>>> e204fc4d
}<|MERGE_RESOLUTION|>--- conflicted
+++ resolved
@@ -265,7 +265,6 @@
   }
 }
 
-<<<<<<< HEAD
 /** A user defined operator address of operator (`&`). */
 class UnaryAddressOfOperator extends Operator {
   UnaryAddressOfOperator() {
@@ -280,7 +279,8 @@
         getNumberOfParameters() = 1
     )
   }
-=======
+}
+
 private newtype TOperatorUse =
   TBuiltinOperatorUse(Operation op) or
   TOverloadedOperatorUse(FunctionCall call, Operator op) { op.getACallToThisFunction() = call }
@@ -340,5 +340,4 @@
     or
     this.asOverloaded(_).getNumberOfParameters() = 0
   }
->>>>>>> e204fc4d
 }