//** THIS FILE IS AUTOGENERATED, DO NOT MODIFY DIRECTLY.  **/
import cpp
import codingstandards.cpp.exclusions.RuleMetadata
//** Import packages for this language **/
import Banned
import Concurrency1
import Concurrency2
import Concurrency3
import Concurrency4
import Concurrency5
import Contracts1
import Contracts2
import Contracts3
import Contracts4
import Contracts5
import DeadCode
import Declarations1
import Declarations2
import Declarations3
import Declarations4
<<<<<<< HEAD
import Declarations6
=======
import Declarations5
>>>>>>> e37a13c0
import Expressions
import IO1
import IO2
import IO3
import IO4
import Language1
import Language2
import Misc
import Pointers1
import Pointers2
import Preprocessor1
import Preprocessor2
import Preprocessor3
import Preprocessor4
import Preprocessor5
import Preprocessor6
import SideEffects1
import SideEffects2
import Strings1
import Strings2
import Strings3
import Syntax

/** The TQuery type representing this language * */
newtype TCQuery =
  TBannedPackageQuery(BannedQuery q) or
  TConcurrency1PackageQuery(Concurrency1Query q) or
  TConcurrency2PackageQuery(Concurrency2Query q) or
  TConcurrency3PackageQuery(Concurrency3Query q) or
  TConcurrency4PackageQuery(Concurrency4Query q) or
  TConcurrency5PackageQuery(Concurrency5Query q) or
  TContracts1PackageQuery(Contracts1Query q) or
  TContracts2PackageQuery(Contracts2Query q) or
  TContracts3PackageQuery(Contracts3Query q) or
  TContracts4PackageQuery(Contracts4Query q) or
  TContracts5PackageQuery(Contracts5Query q) or
  TDeadCodePackageQuery(DeadCodeQuery q) or
  TDeclarations1PackageQuery(Declarations1Query q) or
  TDeclarations2PackageQuery(Declarations2Query q) or
  TDeclarations3PackageQuery(Declarations3Query q) or
  TDeclarations4PackageQuery(Declarations4Query q) or
<<<<<<< HEAD
  TDeclarations6PackageQuery(Declarations6Query q) or
=======
  TDeclarations5PackageQuery(Declarations5Query q) or
>>>>>>> e37a13c0
  TExpressionsPackageQuery(ExpressionsQuery q) or
  TIO1PackageQuery(IO1Query q) or
  TIO2PackageQuery(IO2Query q) or
  TIO3PackageQuery(IO3Query q) or
  TIO4PackageQuery(IO4Query q) or
  TLanguage1PackageQuery(Language1Query q) or
  TLanguage2PackageQuery(Language2Query q) or
  TMiscPackageQuery(MiscQuery q) or
  TPointers1PackageQuery(Pointers1Query q) or
  TPointers2PackageQuery(Pointers2Query q) or
  TPreprocessor1PackageQuery(Preprocessor1Query q) or
  TPreprocessor2PackageQuery(Preprocessor2Query q) or
  TPreprocessor3PackageQuery(Preprocessor3Query q) or
  TPreprocessor4PackageQuery(Preprocessor4Query q) or
  TPreprocessor5PackageQuery(Preprocessor5Query q) or
  TPreprocessor6PackageQuery(Preprocessor6Query q) or
  TSideEffects1PackageQuery(SideEffects1Query q) or
  TSideEffects2PackageQuery(SideEffects2Query q) or
  TStrings1PackageQuery(Strings1Query q) or
  TStrings2PackageQuery(Strings2Query q) or
  TStrings3PackageQuery(Strings3Query q) or
  TSyntaxPackageQuery(SyntaxQuery q)

/** The metadata predicate * */
predicate isQueryMetadata(Query query, string queryId, string ruleId, string category) {
  isBannedQueryMetadata(query, queryId, ruleId, category) or
  isConcurrency1QueryMetadata(query, queryId, ruleId, category) or
  isConcurrency2QueryMetadata(query, queryId, ruleId, category) or
  isConcurrency3QueryMetadata(query, queryId, ruleId, category) or
  isConcurrency4QueryMetadata(query, queryId, ruleId, category) or
  isConcurrency5QueryMetadata(query, queryId, ruleId, category) or
  isContracts1QueryMetadata(query, queryId, ruleId, category) or
  isContracts2QueryMetadata(query, queryId, ruleId, category) or
  isContracts3QueryMetadata(query, queryId, ruleId, category) or
  isContracts4QueryMetadata(query, queryId, ruleId, category) or
  isContracts5QueryMetadata(query, queryId, ruleId, category) or
  isDeadCodeQueryMetadata(query, queryId, ruleId, category) or
  isDeclarations1QueryMetadata(query, queryId, ruleId, category) or
  isDeclarations2QueryMetadata(query, queryId, ruleId, category) or
  isDeclarations3QueryMetadata(query, queryId, ruleId, category) or
  isDeclarations4QueryMetadata(query, queryId, ruleId, category) or
<<<<<<< HEAD
  isDeclarations6QueryMetadata(query, queryId, ruleId, category) or
=======
  isDeclarations5QueryMetadata(query, queryId, ruleId, category) or
>>>>>>> e37a13c0
  isExpressionsQueryMetadata(query, queryId, ruleId, category) or
  isIO1QueryMetadata(query, queryId, ruleId, category) or
  isIO2QueryMetadata(query, queryId, ruleId, category) or
  isIO3QueryMetadata(query, queryId, ruleId, category) or
  isIO4QueryMetadata(query, queryId, ruleId, category) or
  isLanguage1QueryMetadata(query, queryId, ruleId, category) or
  isLanguage2QueryMetadata(query, queryId, ruleId, category) or
  isMiscQueryMetadata(query, queryId, ruleId, category) or
  isPointers1QueryMetadata(query, queryId, ruleId, category) or
  isPointers2QueryMetadata(query, queryId, ruleId, category) or
  isPreprocessor1QueryMetadata(query, queryId, ruleId, category) or
  isPreprocessor2QueryMetadata(query, queryId, ruleId, category) or
  isPreprocessor3QueryMetadata(query, queryId, ruleId, category) or
  isPreprocessor4QueryMetadata(query, queryId, ruleId, category) or
  isPreprocessor5QueryMetadata(query, queryId, ruleId, category) or
  isPreprocessor6QueryMetadata(query, queryId, ruleId, category) or
  isSideEffects1QueryMetadata(query, queryId, ruleId, category) or
  isSideEffects2QueryMetadata(query, queryId, ruleId, category) or
  isStrings1QueryMetadata(query, queryId, ruleId, category) or
  isStrings2QueryMetadata(query, queryId, ruleId, category) or
  isStrings3QueryMetadata(query, queryId, ruleId, category) or
  isSyntaxQueryMetadata(query, queryId, ruleId, category)
}<|MERGE_RESOLUTION|>--- conflicted
+++ resolved
@@ -18,11 +18,8 @@
 import Declarations2
 import Declarations3
 import Declarations4
-<<<<<<< HEAD
+import Declarations5
 import Declarations6
-=======
-import Declarations5
->>>>>>> e37a13c0
 import Expressions
 import IO1
 import IO2
@@ -64,11 +61,8 @@
   TDeclarations2PackageQuery(Declarations2Query q) or
   TDeclarations3PackageQuery(Declarations3Query q) or
   TDeclarations4PackageQuery(Declarations4Query q) or
-<<<<<<< HEAD
+  TDeclarations5PackageQuery(Declarations5Query q) or
   TDeclarations6PackageQuery(Declarations6Query q) or
-=======
-  TDeclarations5PackageQuery(Declarations5Query q) or
->>>>>>> e37a13c0
   TExpressionsPackageQuery(ExpressionsQuery q) or
   TIO1PackageQuery(IO1Query q) or
   TIO2PackageQuery(IO2Query q) or
@@ -110,11 +104,8 @@
   isDeclarations2QueryMetadata(query, queryId, ruleId, category) or
   isDeclarations3QueryMetadata(query, queryId, ruleId, category) or
   isDeclarations4QueryMetadata(query, queryId, ruleId, category) or
-<<<<<<< HEAD
+  isDeclarations5QueryMetadata(query, queryId, ruleId, category) or
   isDeclarations6QueryMetadata(query, queryId, ruleId, category) or
-=======
-  isDeclarations5QueryMetadata(query, queryId, ruleId, category) or
->>>>>>> e37a13c0
   isExpressionsQueryMetadata(query, queryId, ruleId, category) or
   isIO1QueryMetadata(query, queryId, ruleId, category) or
   isIO2QueryMetadata(query, queryId, ruleId, category) or
