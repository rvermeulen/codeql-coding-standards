--- conflicted
+++ resolved
@@ -18,12 +18,9 @@
 import Declarations2
 import Declarations3
 import Declarations4
-<<<<<<< HEAD
-import Declarations7
-=======
 import Declarations5
 import Declarations6
->>>>>>> e5fdac4e
+import Declarations7
 import Expressions
 import IO1
 import IO2
@@ -65,12 +62,9 @@
   TDeclarations2PackageQuery(Declarations2Query q) or
   TDeclarations3PackageQuery(Declarations3Query q) or
   TDeclarations4PackageQuery(Declarations4Query q) or
-<<<<<<< HEAD
-  TDeclarations7PackageQuery(Declarations7Query q) or
-=======
   TDeclarations5PackageQuery(Declarations5Query q) or
   TDeclarations6PackageQuery(Declarations6Query q) or
->>>>>>> e5fdac4e
+  TDeclarations7PackageQuery(Declarations7Query q) or
   TExpressionsPackageQuery(ExpressionsQuery q) or
   TIO1PackageQuery(IO1Query q) or
   TIO2PackageQuery(IO2Query q) or
@@ -112,12 +106,9 @@
   isDeclarations2QueryMetadata(query, queryId, ruleId, category) or
   isDeclarations3QueryMetadata(query, queryId, ruleId, category) or
   isDeclarations4QueryMetadata(query, queryId, ruleId, category) or
-<<<<<<< HEAD
-  isDeclarations7QueryMetadata(query, queryId, ruleId, category) or
-=======
   isDeclarations5QueryMetadata(query, queryId, ruleId, category) or
   isDeclarations6QueryMetadata(query, queryId, ruleId, category) or
->>>>>>> e5fdac4e
+  isDeclarations7QueryMetadata(query, queryId, ruleId, category) or
   isExpressionsQueryMetadata(query, queryId, ruleId, category) or
   isIO1QueryMetadata(query, queryId, ruleId, category) or
   isIO2QueryMetadata(query, queryId, ruleId, category) or
