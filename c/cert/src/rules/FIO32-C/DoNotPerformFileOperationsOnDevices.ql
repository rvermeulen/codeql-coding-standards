/**
 * @id c/cert/do-not-perform-file-operations-on-devices
 * @name FIO32-C: Do not perform operations on devices that are only appropriate for files
 * @description Performing file operations on devices can result in crashes.
 * @kind path-problem
 * @precision medium
 * @problem.severity error
 * @tags external/cert/id/fio32-c
 *       correctness
 *       security
 *       external/cert/obligation/rule
 */

import cpp
import codingstandards.c.cert
import semmle.code.cpp.security.FunctionWithWrappers
import semmle.code.cpp.security.FlowSources
import semmle.code.cpp.ir.IR
import semmle.code.cpp.ir.dataflow.TaintTracking
import TaintedPath::PathGraph

// Query TaintedPath.ql from the CodeQL standard library
/**
 * A function for opening a file.
 */
class FileFunction extends FunctionWithWrappers {
  FileFunction() {
    exists(string nme | this.hasGlobalName(nme) |
      nme = ["fopen", "_fopen", "_wfopen", "open", "_open", "_wopen"]
      or
      // create file function on windows
      nme.matches("CreateFile%")
    )
    or
    this.hasQualifiedName("std", "fopen")
    or
    // on any of the fstream classes, or filebuf
    exists(string nme | this.getDeclaringType().hasQualifiedName("std", nme) |
      nme = ["basic_fstream", "basic_ifstream", "basic_ofstream", "basic_filebuf"]
    ) and
    // we look for either the open method or the constructor
    (this.getName() = "open" or this instanceof Constructor)
  }

  // conveniently, all of these functions take the path as the first parameter!
  override predicate interestingArg(int arg) { arg = 0 }
}

/**
 * Holds for a variable that has any kind of upper-bound check anywhere in the program.
 * This is biased towards being inclusive and being a coarse overapproximation because
 * there are a lot of valid ways of doing an upper bounds checks if we don't consider
 * where it occurs, for example:
 * ```cpp
 *   if (x < 10) { sink(x); }
 *
 *   if (10 > y) { sink(y); }
 *
 *   if (z > 10) { z = 10; }
 *   sink(z);
 * ```
 */
predicate hasUpperBoundsCheck(Variable var) {
  exists(RelationalOperation oper, VariableAccess access |
    oper.getAnOperand() = access and
    access.getTarget() = var and
    // Comparing to 0 is not an upper bound check
    not oper.getAnOperand().getValue() = "0"
  )
}

module TaintedPathConfiguration implements DataFlow::ConfigSig {
  predicate isSource(DataFlow::Node node) { node instanceof FlowSource }

  predicate isSink(DataFlow::Node node) {
    exists(FileFunction fileFunction |
      fileFunction.outermostWrapperFunctionCall(node.asIndirectArgument(), _)
    )
  }

  predicate isBarrier(DataFlow::Node node) {
    node.asExpr().(Call).getTarget().getUnspecifiedType() instanceof ArithmeticType
    or
    exists(LoadInstruction load, Variable checkedVar |
      load = node.asInstruction() and
      checkedVar = load.getSourceAddress().(VariableAddressInstruction).getAstVariable() and
      hasUpperBoundsCheck(checkedVar)
    )
  }
}

<<<<<<< HEAD
module TaintedPath = TaintTracking::Make<TaintedPathConfiguration>;
=======
module TaintedPath = TaintTracking::Global<TaintedPathConfiguration>;
>>>>>>> fddf6274

from
  FileFunction fileFunction, Expr taintedArg, FlowSource taintSource,
  TaintedPath::PathNode sourceNode, TaintedPath::PathNode sinkNode, string callChain
where
  not isExcluded(taintedArg, IO3Package::doNotPerformFileOperationsOnDevicesQuery()) and
  taintedArg = sinkNode.getNode().asIndirectArgument() and
  fileFunction.outermostWrapperFunctionCall(taintedArg, callChain) and
<<<<<<< HEAD
  TaintedPath::hasFlowPath(sourceNode, sinkNode) and
=======
  TaintedPath::flowPath(sourceNode, sinkNode) and
>>>>>>> fddf6274
  taintSource = sourceNode.getNode()
select taintedArg, sourceNode, sinkNode,
  "This argument to a file access function is derived from $@ and then passed to " + callChain + ".",
  taintSource, "user input (" + taintSource.getSourceType() + ")"<|MERGE_RESOLUTION|>--- conflicted
+++ resolved
@@ -89,11 +89,7 @@
   }
 }
 
-<<<<<<< HEAD
-module TaintedPath = TaintTracking::Make<TaintedPathConfiguration>;
-=======
 module TaintedPath = TaintTracking::Global<TaintedPathConfiguration>;
->>>>>>> fddf6274
 
 from
   FileFunction fileFunction, Expr taintedArg, FlowSource taintSource,
@@ -102,11 +98,7 @@
   not isExcluded(taintedArg, IO3Package::doNotPerformFileOperationsOnDevicesQuery()) and
   taintedArg = sinkNode.getNode().asIndirectArgument() and
   fileFunction.outermostWrapperFunctionCall(taintedArg, callChain) and
-<<<<<<< HEAD
-  TaintedPath::hasFlowPath(sourceNode, sinkNode) and
-=======
   TaintedPath::flowPath(sourceNode, sinkNode) and
->>>>>>> fddf6274
   taintSource = sourceNode.getNode()
 select taintedArg, sourceNode, sinkNode,
   "This argument to a file access function is derived from $@ and then passed to " + callChain + ".",
